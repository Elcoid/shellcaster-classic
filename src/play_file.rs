use anyhow::{anyhow, Result};
use std::process::{Command, Stdio};

/// Execute an external shell command to play an episode file and/or URL.
<<<<<<< HEAD
pub fn execute(command: &str, path: &str) -> Result<()> {
    let mut cmd_string = command.to_string();
    if cmd_string.contains("%s") {
        // if command contains "%s", replace the path with that value
        cmd_string = cmd_string.replace("%s", &format!("\"{}\"", path));
    } else {
        // otherwise, add path to the end of the command
        cmd_string = format!("{} \"{}\"", cmd_string, path);
    }

    let mut cmd = Command::new("/bin/sh");
    cmd.arg("-c").arg(cmd_string);
    cmd.stdout(Stdio::null()).stderr(Stdio::null());
    match cmd.spawn() {
        Ok(_) => Ok(()),
        Err(err) => Err(anyhow!(err)),
    }
=======
pub fn execute(command: &str, path: &str) -> Result<()>
{
	// Command expects a command and then optional arguments (giving
	// everything to it in a string doesn't work), so we need to split
	// on white space and treat everything after the first word as args
	let cmd_string = command.to_string();
	let mut parts = cmd_string.trim().split_whitespace();
	let base_cmd = parts.next().ok_or_else(|| anyhow!("Invalid command."))?;
	let mut cmd = Command::new(base_cmd);

	if cmd_string.contains("%s")
	{
		// if command contains "%s", replace the path with that value
		cmd.args(parts.map(|a| if a == "%s" { path } else { a }));
	} else
	{
		// otherwise, add path to the end of the command
		cmd.args(parts.chain(vec![path].into_iter()));
	}

	cmd.stdout(Stdio::null()).stderr(Stdio::null());
	match cmd.spawn()
	{
		Ok(_) => Ok(()),
		Err(err) => Err(anyhow!(err)),
	}
>>>>>>> 20bf581a
}<|MERGE_RESOLUTION|>--- conflicted
+++ resolved
@@ -2,44 +2,22 @@
 use std::process::{Command, Stdio};
 
 /// Execute an external shell command to play an episode file and/or URL.
-<<<<<<< HEAD
-pub fn execute(command: &str, path: &str) -> Result<()> {
-    let mut cmd_string = command.to_string();
-    if cmd_string.contains("%s") {
-        // if command contains "%s", replace the path with that value
-        cmd_string = cmd_string.replace("%s", &format!("\"{}\"", path));
-    } else {
-        // otherwise, add path to the end of the command
-        cmd_string = format!("{} \"{}\"", cmd_string, path);
-    }
-
-    let mut cmd = Command::new("/bin/sh");
-    cmd.arg("-c").arg(cmd_string);
-    cmd.stdout(Stdio::null()).stderr(Stdio::null());
-    match cmd.spawn() {
-        Ok(_) => Ok(()),
-        Err(err) => Err(anyhow!(err)),
-    }
-=======
 pub fn execute(command: &str, path: &str) -> Result<()>
 {
-	// Command expects a command and then optional arguments (giving
-	// everything to it in a string doesn't work), so we need to split
-	// on white space and treat everything after the first word as args
-	let cmd_string = command.to_string();
-	let mut parts = cmd_string.trim().split_whitespace();
-	let base_cmd = parts.next().ok_or_else(|| anyhow!("Invalid command."))?;
-	let mut cmd = Command::new(base_cmd);
-
+	let mut cmd_string = command.to_string();
 	if cmd_string.contains("%s")
 	{
 		// if command contains "%s", replace the path with that value
-		cmd.args(parts.map(|a| if a == "%s" { path } else { a }));
-	} else
+		cmd_string = cmd_string.replace("%s", &format!("\"{}\"", path));
+	}
+	else
 	{
 		// otherwise, add path to the end of the command
-		cmd.args(parts.chain(vec![path].into_iter()));
+		cmd_string = format!("{} \"{}\"", cmd_string, path);
 	}
+
+	let mut cmd = Command::new("/bin/sh");
+	cmd.arg("-c").arg(cmd_string);
 
 	cmd.stdout(Stdio::null()).stderr(Stdio::null());
 	match cmd.spawn()
@@ -47,5 +25,4 @@
 		Ok(_) => Ok(()),
 		Err(err) => Err(anyhow!(err)),
 	}
->>>>>>> 20bf581a
 }